--- conflicted
+++ resolved
@@ -187,11 +187,7 @@
 func (m *metricMapper) resourceToMetricLabels(
 	resource pdata.Resource,
 ) labels {
-<<<<<<< HEAD
-	attrs := pdata.NewMap()
-=======
 	attrs := pcommon.NewMap()
->>>>>>> 836e6fe9
 	resource.Attributes().Range(func(k string, v pdata.Value) bool {
 		// Is a service attribute and should be included
 		if m.cfg.MetricConfig.ServiceResourceLabels &&
