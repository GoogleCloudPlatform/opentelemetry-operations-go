--- conflicted
+++ resolved
@@ -43,29 +43,18 @@
 			go testServer.Serve()
 			defer testServer.Shutdown()
 			testServerExporter := testServer.NewExporter(ctx, t, *test.CreateConfig())
-<<<<<<< HEAD
-=======
-			defer func() { require.NoError(t, testServerExporter.Shutdown(ctx)) }()
 			// For collecting self observability metrics
 			inMemoryOCExporter, err := integrationtest.NewInMemoryOCViewExporter()
 			require.NoError(t, err)
 			defer inMemoryOCExporter.Shutdown(ctx)
->>>>>>> 771af077
 
 			require.NoError(
 				t,
 				testServerExporter.ConsumeMetrics(ctx, metrics),
 				"Failed to export metrics to local test server",
 			)
-<<<<<<< HEAD
 			require.NoError(t, testServerExporter.Shutdown(ctx))
 
-			actualCreateMetricDescriptorReq := testServer.CreateMetricDescriptorRequests()
-			actualCreateTimeSeriesReq := testServer.CreateTimeSeriesRequests()
-			actualCreateServiceTimeSeriesReq := testServer.CreateServiceTimeSeriesRequests()
-=======
-
->>>>>>> 771af077
 			expectFixture := test.LoadExpectFixture(
 				t,
 				startTime,
