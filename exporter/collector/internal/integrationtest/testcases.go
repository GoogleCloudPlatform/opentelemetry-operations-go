// Copyright 2021 Google LLC
//
// Licensed under the Apache License, Version 2.0 (the "License");
// you may not use this file except in compliance with the License.
// You may obtain a copy of the License at
//
//      https://www.apache.org/licenses/LICENSE-2.0
//
// Unless required by applicable law or agreed to in writing, software
// distributed under the License is distributed on an "AS IS" BASIS,
// WITHOUT WARRANTIES OR CONDITIONS OF ANY KIND, either express or implied.
// See the License for the specific language governing permissions and
// limitations under the License.

package integrationtest

import "github.com/GoogleCloudPlatform/opentelemetry-operations-go/exporter/collector"

var (
	TestCases = []MetricsTestCase{
		{
			Name:                 "Basic Counter",
			OTLPInputFixturePath: "testdata/fixtures/basic_counter_metrics.json",
			ExpectFixturePath:    "testdata/fixtures/basic_counter_metrics_expect.json",
			Skip:                 true,
		},
		{
			Name:                 "Modified prefix unknown domain",
			OTLPInputFixturePath: "testdata/fixtures/basic_counter_metrics.json",
			ExpectFixturePath:    "testdata/fixtures/unknown_domain_metrics_expect.json",
			Configure: func(cfg *collector.Config) {
				cfg.MetricConfig.Prefix = "foobar.org"
			},
			Skip: true,
		},
		{
			Name:                 "Modified prefix workload.googleapis.com",
			OTLPInputFixturePath: "testdata/fixtures/basic_counter_metrics.json",
			ExpectFixturePath:    "testdata/fixtures/workloadgoogleapis_prefix_metrics_expect.json",
			Configure: func(cfg *collector.Config) {
				cfg.MetricConfig.Prefix = "workload.googleapis.com"
			},
			Skip: true,
		},
		{
			Name:                 "Delta Counter",
			OTLPInputFixturePath: "testdata/fixtures/delta_counter_metrics.json",
			ExpectFixturePath:    "testdata/fixtures/delta_counter_metrics_expect.json",
			Skip:                 true,
		},
		{
			Name:                 "Non-monotonic Counter",
			OTLPInputFixturePath: "testdata/fixtures/nonmonotonic_counter_metrics.json",
			ExpectFixturePath:    "testdata/fixtures/nonmonotonic_counter_metrics_expect.json",
			Skip:                 true,
		},
		{
			Name:                 "Summary",
			OTLPInputFixturePath: "testdata/fixtures/summary_metrics.json",
			ExpectFixturePath:    "testdata/fixtures/summary_metrics_expect.json",
			Skip:                 true,
		},
		{
			Name:                 "Ops Agent Self-Reported metrics",
			OTLPInputFixturePath: "testdata/fixtures/ops_agent_self_metrics.json",
			ExpectFixturePath:    "testdata/fixtures/ops_agent_self_metrics_expect.json",
			Skip:                 false,
			Configure: func(cfg *collector.Config) {
				// Previous exporter did NOT export metric descriptors.
				// TODO: Add a new test that also checks metric descriptors.
				cfg.MetricConfig.SkipCreateMetricDescriptor = true
			},
		},
		{
			Name:                 "Ops Agent Host Metrics",
			OTLPInputFixturePath: "testdata/fixtures/ops_agent_host_metrics.json",
			ExpectFixturePath:    "testdata/fixtures/ops_agent_host_metrics_expect.json",
			Skip:                 true,
		},
		{
			Name:                 "GKE Workload Metrics",
			OTLPInputFixturePath: "testdata/fixtures/workload_metrics.json",
			ExpectFixturePath:    "testdata/fixtures/workload_metrics_expect.json",
			Skip:                 true,
		},
		{
			Name:                 "GKE Metrics Agent",
			OTLPInputFixturePath: "testdata/fixtures/gke_metrics_agent_metrics.json",
			ExpectFixturePath:    "testdata/fixtures/gke_metrics_agent_metrics_expect.json",
			Skip:                 true,
		},
		{
			Name:                 "GKE Control Plane Metrics Agent",
			OTLPInputFixturePath: "testdata/fixtures/gke_control_plane_metrics_agent_metrics.json",
			ExpectFixturePath:    "testdata/fixtures/gke_control_plane_metrics_agent_metrics_expect.json",
			Skip:                 true,
		},
		{
<<<<<<< HEAD
			Name:                 "Exponential Histogram",
			OTLPInputFixturePath: "testdata/fixtures/exponential_histogram_metrics.json",
			ExpectFixturePath:    "testdata/fixtures/exponential_histogram_metrics_expect.json",
=======
			Name:                 "CreateServiceTimeSeries",
			OTLPInputFixturePath: "testdata/fixtures/create_service_timeseries_metrics.json",
			ExpectFixturePath:    "testdata/fixtures/create_service_timeseries_metrics_expect.json",
			Configure: func(cfg *collector.Config) {
				cfg.MetricConfig.CreateServiceTimeSeries = true
			},
>>>>>>> 55ec2793
		},
	}
)<|MERGE_RESOLUTION|>--- conflicted
+++ resolved
@@ -96,18 +96,17 @@
 			Skip:                 true,
 		},
 		{
-<<<<<<< HEAD
 			Name:                 "Exponential Histogram",
 			OTLPInputFixturePath: "testdata/fixtures/exponential_histogram_metrics.json",
 			ExpectFixturePath:    "testdata/fixtures/exponential_histogram_metrics_expect.json",
-=======
+		},
+		{
 			Name:                 "CreateServiceTimeSeries",
 			OTLPInputFixturePath: "testdata/fixtures/create_service_timeseries_metrics.json",
 			ExpectFixturePath:    "testdata/fixtures/create_service_timeseries_metrics_expect.json",
 			Configure: func(cfg *collector.Config) {
 				cfg.MetricConfig.CreateServiceTimeSeries = true
 			},
->>>>>>> 55ec2793
 		},
 	}
 )