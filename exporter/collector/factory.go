--- conflicted
+++ resolved
@@ -57,15 +57,11 @@
 		QueueSettings:    exporterhelper.DefaultQueueSettings(),
 		UserAgent:        "opentelemetry-collector-contrib {{version}}",
 		MetricConfig: MetricConfig{
-<<<<<<< HEAD
-			KnownDomains:                 domains,
-			Prefix:                       "workload.googleapis.com",
-			InstrumentationLibraryLabels: true,
-=======
 			KnownDomains:                     domains,
 			Prefix:                           "workload.googleapis.com",
 			CreateMetricDescriptorBufferSize: 10,
->>>>>>> a6b14e4b
+			InstrumentationLibraryLabels:     true,
+			InstrumentationLibraryPrefixes:   defaultInstrumentationLibraryPrefixes,
 		},
 	}
 }
