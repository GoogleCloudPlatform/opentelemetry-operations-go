--- conflicted
+++ resolved
@@ -32,7 +32,6 @@
 	PdataExporterFeatureGate = "exporter.googlecloud.OTLPDirect"
 )
 
-<<<<<<< HEAD
 func init() {
 	featuregate.Register(featuregate.Gate{
 		ID:          PdataExporterFeatureGate,
@@ -41,10 +40,6 @@
 	})
 }
 
-var once sync.Once
-
-=======
->>>>>>> 771af077
 // NewFactory creates a factory for the googlecloud exporter
 func NewFactory() component.ExporterFactory {
 	// Re-registering an existing view is a no-op
