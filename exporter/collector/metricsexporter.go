// Copyright 2022 Google LLC
//
// Licensed under the Apache License, Version 2.0 (the "License");
// you may not use this file except in compliance with the License.
// You may obtain a copy of the License at
//
//      https://www.apache.org/licenses/LICENSE-2.0
//
// Unless required by applicable law or agreed to in writing, software
// distributed under the License is distributed on an "AS IS" BASIS,
// WITHOUT WARRANTIES OR CONDITIONS OF ANY KIND, either express or implied.
// See the License for the specific language governing permissions and
// limitations under the License.

// This file contains the rewritten googlecloud metrics exporter which no longer takes
// dependency on the OpenCensus stackdriver exporter.

package collector

import (
	"context"
	"errors"
	"fmt"
	"math"
	"net/url"
	"path"
	"strings"
	"sync"
	"time"
	"unicode"

	monitoring "cloud.google.com/go/monitoring/apiv3/v2"
	"go.opencensus.io/plugin/ocgrpc"
	"go.opencensus.io/stats/view"
	"go.opentelemetry.io/collector/model/pdata"
	"go.uber.org/zap"
	"golang.org/x/oauth2/google"
	"google.golang.org/genproto/googleapis/api/distribution"
	"google.golang.org/genproto/googleapis/api/label"
	metricpb "google.golang.org/genproto/googleapis/api/metric"
	monitoredrespb "google.golang.org/genproto/googleapis/api/monitoredres"
	monitoringpb "google.golang.org/genproto/googleapis/monitoring/v3"
	"google.golang.org/grpc/status"
	"google.golang.org/protobuf/types/known/anypb"
	"google.golang.org/protobuf/types/known/timestamppb"
)

// self-observability reporting meters/tracers/loggers.
type selfObservability struct {
	// Logger to use for this exporter.
	log *zap.Logger
}

// MetricsExporter is the GCM exporter that uses pdata directly
type MetricsExporter struct {
	cfg    Config
	client *monitoring.MetricClient
	obs    selfObservability
	mapper metricMapper

	// tracks the currently running child tasks
	goroutines sync.WaitGroup
	// channel for signaling a graceful shutdown
	shutdownC chan struct{}

	// A channel that receives metric descriptor and sends them to GCM once
	metricDescriptorC chan *metricpb.MetricDescriptor
	// Tracks the metric descriptors that have already been sent to GCM
	mdCache map[string]*metricpb.MetricDescriptor

	// A channel that receives timeserieses and exports them to GCM in batches
	timeSeriesC chan *monitoringpb.TimeSeries
	// stores the currently pending batch of timeserieses
	pendingTimeSerieses []*monitoringpb.TimeSeries
	batchTimeoutTimer   *time.Timer
}

// metricMapper is the part that transforms metrics. Separate from MetricsExporter since it has
// all pure functions.
type metricMapper struct {
	cfg Config
}

// Constants we use when translating summary metrics into GCP.
const (
	SummaryCountPrefix      = "_summary_count"
	SummarySumSuffix        = "_summary_sum"
	SummaryPercentileSuffix = "_summary_percentile"
)

const (
	// batchTimeout is how long to wait to build a full batch before sending
	// off what we already have. We set it to 10 seconds because GCM
	// throttles us to this anyway.
	batchTimeout = 10 * time.Second

	// The number of timeserieses to send to GCM in a single request. This
	// is a hard limit in the GCM API, so we never want to exceed 200.
	sendBatchSize = 200
)

type labels map[string]string

func (me *MetricsExporter) Shutdown(ctx context.Context) error {
	// TODO: pass ctx to goroutines so that we can use its deadline
	close(me.shutdownC)
	c := make(chan struct{})
	go func() {
		// Wait until all goroutines are done
		me.goroutines.Wait()
		close(c)
	}()
	select {
	case <-ctx.Done():
		me.obs.log.Error("Error waiting for async tasks to finish.", zap.Error(ctx.Err()))
	case <-c:
	}
	return me.client.Close()
}

func NewGoogleCloudMetricsExporter(
	ctx context.Context,
	cfg Config,
	log *zap.Logger,
	version string,
	timeout time.Duration,
) (*MetricsExporter, error) {
	view.Register(MetricViews()...)
	view.Register(ocgrpc.DefaultClientViews...)
	setVersionInUserAgent(&cfg, version)

	// TODO - Share this lookup somewhere
	if cfg.ProjectID == "" {
		creds, err := google.FindDefaultCredentials(ctx, monitoring.DefaultAuthScopes()...)
		// TODO- better error messages, this is copy-pasta from OpenCensus exporter.
		if err != nil {
			return nil, fmt.Errorf("google_cloud: %v", err)
		}
		if creds.ProjectID == "" {
			return nil, errors.New("google_cloud: no project found with application default credentials")
		}
		cfg.ProjectID = creds.ProjectID
	}

	clientOpts, err := generateClientOptions(&cfg)
	if err != nil {
		return nil, err
	}

	client, err := monitoring.NewMetricClient(ctx, clientOpts...)
	if err != nil {
		return nil, err
	}

	mExp := &MetricsExporter{
		cfg:    cfg,
		client: client,
		obs:    selfObservability{log: log},
		mapper: metricMapper{cfg: cfg},
		// We create a buffered channel for metric descriptors.
		// MetricDescritpors are asychronously sent and optimistic.
		// We only get Unit/Description/Display name from them, so it's ok
		// to drop / conserve resources for sending timeseries.
		metricDescriptorC: make(chan *metricpb.MetricDescriptor, cfg.MetricConfig.CreateMetricDescriptorBufferSize),
		mdCache:           make(map[string]*metricpb.MetricDescriptor),
		timeSeriesC:       make(chan *monitoringpb.TimeSeries),
		shutdownC:         make(chan struct{}),
	}

	// Fire up the metric descriptor exporter.
	mExp.goroutines.Add(1)
	go mExp.exportMetricDescriptorRunner()

	// Fire up the time series exporter.
	mExp.goroutines.Add(1)
	go mExp.exportTimeSeriesRunner()

	return mExp, nil
}

// PushMetrics calls pushes pdata metrics to GCM, creating metric descriptors if necessary
func (me *MetricsExporter) PushMetrics(ctx context.Context, m pdata.Metrics) error {
	rms := m.ResourceMetrics()
	for i := 0; i < rms.Len(); i++ {
		rm := rms.At(i)
		monitoredResource, extraResourceLabels := me.mapper.resourceToMonitoredResource(rm.Resource())
		ilms := rm.InstrumentationLibraryMetrics()
		for j := 0; j < ilms.Len(); j++ {
			ilm := ilms.At(j)

			instrumentationLibraryLabels := me.mapper.instrumentationLibraryToLabels(ilm.InstrumentationLibrary())
			metricLabels := mergeLabels(nil, instrumentationLibraryLabels, extraResourceLabels)

			mes := ilm.Metrics()
			for k := 0; k < mes.Len(); k++ {
				metric := mes.At(k)
				for _, ts := range me.mapper.metricToTimeSeries(monitoredResource, metricLabels, metric) {
					me.timeSeriesC <- ts
				}

				// We only send metric descriptors if we're configured *and* we're not sending service timeseries.
				if me.cfg.MetricConfig.SkipCreateMetricDescriptor || me.cfg.MetricConfig.CreateServiceTimeSeries {
					continue
				}

<<<<<<< HEAD
				for _, md := range me.mapper.metricDescriptor(metric, metricLabels) {
					if md != nil {
						select {
						case me.mds <- md:
						default:
							// Ignore drops, we'll catch descriptor next time around.
						}
=======
				for _, md := range me.mapper.metricDescriptor(metric) {
					if md == nil {
						continue
					}
					select {
					case me.metricDescriptorC <- md:
					default:
						// Ignore drops, we'll catch descriptor next time around.
>>>>>>> 7b627529
					}
				}
			}
		}
	}

	// TODO: self observability

	return nil
}

func (me *MetricsExporter) exportPendingTimeSerieses() {
	ctx := context.Background()

	var sendSize int
	if len(me.pendingTimeSerieses) < sendBatchSize {
		sendSize = len(me.pendingTimeSerieses)
	} else {
		sendSize = sendBatchSize
	}

	var ts []*monitoringpb.TimeSeries
	ts, me.pendingTimeSerieses = me.pendingTimeSerieses, me.pendingTimeSerieses[sendSize:]

	var err error
	if me.cfg.MetricConfig.CreateServiceTimeSeries {
		err = me.createServiceTimeSeries(ctx, ts)
	} else {
		err = me.createTimeSeries(ctx, ts)
	}

	var st string
	s, _ := status.FromError(err)
	st = statusCodeToString(s)

	recordPointCountDataPoint(ctx, len(ts), st)
	if err != nil {
		me.obs.log.Error("could not export time series to GCM", zap.Error(err))
	}
}

// Reads metric descriptors from the md channel, and reports them (once) to GCM.
func (me *MetricsExporter) exportMetricDescriptorRunner() {
	defer me.goroutines.Done()

	// We iterate over all metric descritpors until the channel is closed.
	// Note: if we get terminated, this will still attempt to export all descriptors
	// prior to shutdown.
	for {
		select {
		case <-me.shutdownC:
			for {
				// We are shutting down. Publish all the pending
				// items on the channel before we stop.
				select {
				case md := <-me.metricDescriptorC:
					me.exportMetricDescriptor(md)
				default:
					// Return and continue graceful shutdown.
					return
				}
			}

		case md := <-me.metricDescriptorC:
			me.exportMetricDescriptor(md)
		}
	}
}

func (me *MetricsExporter) projectName() string {
	// TODO set Name field with project ID from config or ADC
	return fmt.Sprintf("projects/%s", me.cfg.ProjectID)
}

// Helper method to send metric descriptors to GCM.
func (me *MetricsExporter) exportMetricDescriptor(md *metricpb.MetricDescriptor) {
	if _, exists := me.mdCache[md.Type]; exists {
		return
	}

	req := &monitoringpb.CreateMetricDescriptorRequest{
		Name:             me.projectName(),
		MetricDescriptor: md,
	}
	_, err := me.client.CreateMetricDescriptor(context.Background(), req)
	if err != nil {
		// TODO: Log-once on error, per metric descriptor?
		me.obs.log.Error("Unable to send metric descriptor.", zap.Error(err), zap.Any("metric_descriptor", md))
		return
	}

	// only cache if we are successful. We want to retry if there is an error
	me.mdCache[md.Type] = md
}

// Sends a user-custom-metric timeseries.
func (me *MetricsExporter) createTimeSeries(ctx context.Context, ts []*monitoringpb.TimeSeries) error {
	return me.client.CreateTimeSeries(
		ctx,
		&monitoringpb.CreateTimeSeriesRequest{
			Name:       me.projectName(),
			TimeSeries: ts,
		},
	)
}

// Sends a service timeseries.
func (me *MetricsExporter) createServiceTimeSeries(ctx context.Context, ts []*monitoringpb.TimeSeries) error {
	return me.client.CreateServiceTimeSeries(
		ctx,
		&monitoringpb.CreateTimeSeriesRequest{
			Name:       me.projectName(),
			TimeSeries: ts,
		},
	)
}

func (m *metricMapper) instrumentationLibraryToLabels(il pdata.InstrumentationLibrary) labels {
	if !m.cfg.MetricConfig.InstrumentationLibraryLabels {
		return labels{}
	}
	return labels{
		"instrumentation_source":  il.Name(),
		"instrumentation_version": il.Version(),
	}
}

func (m *metricMapper) metricToTimeSeries(
	resource *monitoredrespb.MonitoredResource,
	extraLabels labels,
	metric pdata.Metric,
) []*monitoringpb.TimeSeries {
	timeSeries := []*monitoringpb.TimeSeries{}

	switch metric.DataType() {
	case pdata.MetricDataTypeSum:
		sum := metric.Sum()
		points := sum.DataPoints()
		for i := 0; i < points.Len(); i++ {
			ts := m.sumPointToTimeSeries(resource, extraLabels, metric, sum, points.At(i))
			timeSeries = append(timeSeries, ts)
		}
	case pdata.MetricDataTypeGauge:
		gauge := metric.Gauge()
		points := gauge.DataPoints()
		for i := 0; i < points.Len(); i++ {
			ts := m.gaugePointToTimeSeries(resource, extraLabels, metric, gauge, points.At(i))
			timeSeries = append(timeSeries, ts)
		}
	case pdata.MetricDataTypeSummary:
		summary := metric.Summary()
		points := summary.DataPoints()
		for i := 0; i < points.Len(); i++ {
			ts := m.summaryPointToTimeSeries(resource, extraLabels, metric, summary, points.At(i))
			timeSeries = append(timeSeries, ts...)
		}
	case pdata.MetricDataTypeHistogram:
		hist := metric.Histogram()
		points := hist.DataPoints()
		for i := 0; i < points.Len(); i++ {
			ts := m.histogramToTimeSeries(resource, extraLabels, metric, hist, points.At(i))
			timeSeries = append(timeSeries, ts)
		}
	case pdata.MetricDataTypeExponentialHistogram:
		eh := metric.ExponentialHistogram()
		points := eh.DataPoints()
		for i := 0; i < points.Len(); i++ {
			ts := m.exponentialHistogramToTimeSeries(resource, extraLabels, metric, eh, points.At(i))
			timeSeries = append(timeSeries, ts)
		}
	// TODO: add cases for other metric data types
	default:
		// TODO: log unsupported metric
	}

	return timeSeries
}

func (m *metricMapper) summaryPointToTimeSeries(
	resource *monitoredrespb.MonitoredResource,
	extraLabels labels,
	metric pdata.Metric,
	sum pdata.Summary,
	point pdata.SummaryDataPoint,
) []*monitoringpb.TimeSeries {
	sumName, countName, percentileName := summaryMetricNames(metric.Name())
	startTime := timestamppb.New(point.StartTimestamp().AsTime())
	endTime := timestamppb.New(point.Timestamp().AsTime())
	result := []*monitoringpb.TimeSeries{
		{
			Resource:   resource,
			Unit:       metric.Unit(),
			MetricKind: metricpb.MetricDescriptor_CUMULATIVE,
			ValueType:  metricpb.MetricDescriptor_DOUBLE,
			Points: []*monitoringpb.Point{{
				Interval: &monitoringpb.TimeInterval{
					StartTime: startTime,
					EndTime:   endTime,
				},
				Value: &monitoringpb.TypedValue{Value: &monitoringpb.TypedValue_DoubleValue{
					DoubleValue: point.Sum(),
				}},
			}},
			Metric: &metricpb.Metric{
				Type: m.metricNameToType(sumName),
				Labels: mergeLabels(
					attributesToLabels(point.Attributes()),
					extraLabels,
				),
			},
		},
		{
			Resource:   resource,
			Unit:       metric.Unit(),
			MetricKind: metricpb.MetricDescriptor_CUMULATIVE,
			ValueType:  metricpb.MetricDescriptor_INT64,
			Points: []*monitoringpb.Point{{
				Interval: &monitoringpb.TimeInterval{
					StartTime: startTime,
					EndTime:   endTime,
				},
				Value: &monitoringpb.TypedValue{Value: &monitoringpb.TypedValue_Int64Value{
					Int64Value: int64(point.Count()),
				}},
			}},
			Metric: &metricpb.Metric{
				Type: m.metricNameToType(countName),
				Labels: mergeLabels(
					attributesToLabels(point.Attributes()),
					extraLabels,
				),
			},
		},
	}
	quantiles := point.QuantileValues()
	for i := 0; i < quantiles.Len(); i++ {
		quantile := quantiles.At(i)
		pLabel := labels{
			// Convert to percentile.
			"percentile": fmt.Sprintf("%f", quantile.Quantile()*100),
		}
		result = append(result, &monitoringpb.TimeSeries{
			Resource:   resource,
			Unit:       metric.Unit(),
			MetricKind: metricpb.MetricDescriptor_GAUGE,
			ValueType:  metricpb.MetricDescriptor_DOUBLE,
			Points: []*monitoringpb.Point{{
				Interval: &monitoringpb.TimeInterval{
					EndTime: endTime,
				},
				Value: &monitoringpb.TypedValue{Value: &monitoringpb.TypedValue_DoubleValue{
					DoubleValue: quantile.Value(),
				}},
			}},
			Metric: &metricpb.Metric{
				Type: m.metricNameToType(percentileName),
				Labels: mergeLabels(
					attributesToLabels(point.Attributes()),
					extraLabels,
					pLabel,
				),
			},
		})
	}
	return result
}

func (m *metricMapper) exemplar(ex pdata.Exemplar) *distribution.Distribution_Exemplar {
	ctx := context.TODO()
	attachments := []*anypb.Any{}
	// TODO: Look into still sending exemplars with no span.
	if !ex.TraceID().IsEmpty() && !ex.SpanID().IsEmpty() {
		sctx, err := anypb.New(&monitoringpb.SpanContext{
			// TODO - make sure project id is correct.
			SpanName: fmt.Sprintf("projects/%s/traces/%s/spans/%s", m.cfg.ProjectID, ex.TraceID().HexString(), ex.SpanID().HexString()),
		})
		if err == nil {
			attachments = append(attachments, sctx)
		} else {
			// This happens in the event of logic error (e.g. missing required fields).
			// As such we complaining loudly to fail our unit tests.
			recordExemplarFailure(ctx, 1)
		}
	}
	if ex.FilteredAttributes().Len() > 0 {
		attr, err := anypb.New(&monitoringpb.DroppedLabels{
			Label: attributesToLabels(ex.FilteredAttributes()),
		})
		if err == nil {
			attachments = append(attachments, attr)
		} else {
			// This happens in the event of logic error (e.g. missing required fields).
			// As such we complaining loudly to fail our unit tests.
			recordExemplarFailure(ctx, 1)
		}
	}
	return &distribution.Distribution_Exemplar{
		Value:       ex.DoubleVal(),
		Timestamp:   timestamppb.New(ex.Timestamp().AsTime()),
		Attachments: attachments,
	}
}

func (m *metricMapper) exemplars(exs pdata.ExemplarSlice) []*distribution.Distribution_Exemplar {
	exemplars := make([]*distribution.Distribution_Exemplar, exs.Len())
	for i := 0; i < exs.Len(); i++ {
		exemplars[i] = m.exemplar(exs.At(i))
	}
	return exemplars
}

// histogramPoint maps a histogram data point into a GCM point.
func (m *metricMapper) histogramPoint(point pdata.HistogramDataPoint) *monitoringpb.TypedValue {
	counts := make([]int64, len(point.BucketCounts()))
	for i, v := range point.BucketCounts() {
		counts[i] = int64(v)
	}

	mean := float64(0)
	if point.Count() > 0 { // Avoid divide-by-zero
		mean = float64(point.Sum() / float64(point.Count()))
	}

	return &monitoringpb.TypedValue{
		Value: &monitoringpb.TypedValue_DistributionValue{
			DistributionValue: &distribution.Distribution{
				Count:        int64(point.Count()),
				Mean:         mean,
				BucketCounts: counts,
				BucketOptions: &distribution.Distribution_BucketOptions{
					Options: &distribution.Distribution_BucketOptions_ExplicitBuckets{
						ExplicitBuckets: &distribution.Distribution_BucketOptions_Explicit{
							Bounds: point.ExplicitBounds(),
						},
					},
				},
				Exemplars: m.exemplars(point.Exemplars()),
			},
		},
	}
}

// Maps an exponential distribution into a GCM point.
func (m *metricMapper) exponentialHistogramPoint(point pdata.ExponentialHistogramDataPoint) *monitoringpb.TypedValue {
	// First calculate underflow bucket with all negatives + zeros.
	underflow := point.ZeroCount()
	for _, v := range point.Negative().BucketCounts() {
		underflow += v
	}
	// Next, pull in remaining buckets.
	counts := make([]int64, len(point.Positive().BucketCounts())+2)
	bucketOptions := &distribution.Distribution_BucketOptions{}
	counts[0] = int64(underflow)
	for i, v := range point.Positive().BucketCounts() {
		counts[i+1] = int64(v)
	}
	// Overflow bucket is always empty
	counts[len(counts)-1] = 0

	if len(point.Positive().BucketCounts()) == 0 {
		// We cannot send exponential distributions with no positive buckets,
		// instead we send a simple overflow/underflow histogram.
		bucketOptions.Options = &distribution.Distribution_BucketOptions_ExplicitBuckets{
			ExplicitBuckets: &distribution.Distribution_BucketOptions_Explicit{
				Bounds: []float64{0},
			},
		}
	} else {
		// Exponential histogram
		growth := math.Exp2(math.Exp2(-float64(point.Scale())))
		scale := math.Pow(growth, float64(point.Positive().Offset()))
		bucketOptions.Options = &distribution.Distribution_BucketOptions_ExponentialBuckets{
			ExponentialBuckets: &distribution.Distribution_BucketOptions_Exponential{
				GrowthFactor:     growth,
				Scale:            scale,
				NumFiniteBuckets: int32(len(counts) - 2),
			},
		}
	}

	return &monitoringpb.TypedValue{
		Value: &monitoringpb.TypedValue_DistributionValue{
			DistributionValue: &distribution.Distribution{
				Count:         int64(point.Count()),
				Mean:          float64(point.Sum() / float64(point.Count())),
				BucketCounts:  counts,
				BucketOptions: bucketOptions,
				Exemplars:     m.exemplars(point.Exemplars()),
			},
		},
	}
}

func (m *metricMapper) histogramToTimeSeries(
	resource *monitoredrespb.MonitoredResource,
	extraLabels labels,
	metric pdata.Metric,
	_ pdata.Histogram,
	point pdata.HistogramDataPoint,
) *monitoringpb.TimeSeries {
	// We treat deltas as cumulatives w/ resets.
	metricKind := metricpb.MetricDescriptor_CUMULATIVE
	startTime := timestamppb.New(point.StartTimestamp().AsTime())
	endTime := timestamppb.New(point.Timestamp().AsTime())
	value := m.histogramPoint(point)
	return &monitoringpb.TimeSeries{
		Resource:   resource,
		Unit:       metric.Unit(),
		MetricKind: metricKind,
		ValueType:  metricpb.MetricDescriptor_DISTRIBUTION,
		Points: []*monitoringpb.Point{{
			Interval: &monitoringpb.TimeInterval{
				StartTime: startTime,
				EndTime:   endTime,
			},
			Value: value,
		}},
		Metric: &metricpb.Metric{
			Type: m.metricNameToType(metric.Name()),
			Labels: mergeLabels(
				attributesToLabels(point.Attributes()),
				extraLabels,
			),
		},
	}
}

func (m *metricMapper) exponentialHistogramToTimeSeries(
	resource *monitoredrespb.MonitoredResource,
	extraLabels labels,
	metric pdata.Metric,
	_ pdata.ExponentialHistogram,
	point pdata.ExponentialHistogramDataPoint,
) *monitoringpb.TimeSeries {
	// We treat deltas as cumulatives w/ resets.
	metricKind := metricpb.MetricDescriptor_CUMULATIVE
	startTime := timestamppb.New(point.StartTimestamp().AsTime())
	endTime := timestamppb.New(point.Timestamp().AsTime())
	value := m.exponentialHistogramPoint(point)
	return &monitoringpb.TimeSeries{
		Resource:   resource,
		Unit:       metric.Unit(),
		MetricKind: metricKind,
		ValueType:  metricpb.MetricDescriptor_DISTRIBUTION,
		Points: []*monitoringpb.Point{{
			Interval: &monitoringpb.TimeInterval{
				StartTime: startTime,
				EndTime:   endTime,
			},
			Value: value,
		}},
		Metric: &metricpb.Metric{
			Type: m.metricNameToType(metric.Name()),
			Labels: mergeLabels(
				attributesToLabels(point.Attributes()),
				extraLabels,
			),
		},
	}
}

func (m *metricMapper) sumPointToTimeSeries(
	resource *monitoredrespb.MonitoredResource,
	extraLabels labels,
	metric pdata.Metric,
	sum pdata.Sum,
	point pdata.NumberDataPoint,
) *monitoringpb.TimeSeries {
	metricKind := metricpb.MetricDescriptor_CUMULATIVE
	startTime := timestamppb.New(point.StartTimestamp().AsTime())
	if !sum.IsMonotonic() {
		metricKind = metricpb.MetricDescriptor_GAUGE
		startTime = nil
	}
	value, valueType := numberDataPointToValue(point)

	return &monitoringpb.TimeSeries{
		Resource:   resource,
		Unit:       metric.Unit(),
		MetricKind: metricKind,
		ValueType:  valueType,
		Points: []*monitoringpb.Point{{
			Interval: &monitoringpb.TimeInterval{
				StartTime: startTime,
				EndTime:   timestamppb.New(point.Timestamp().AsTime()),
			},
			Value: value,
		}},
		Metric: &metricpb.Metric{
			Type: m.metricNameToType(metric.Name()),
			Labels: mergeLabels(
				attributesToLabels(point.Attributes()),
				extraLabels,
			),
		},
	}
}

func (m *metricMapper) gaugePointToTimeSeries(
	resource *monitoredrespb.MonitoredResource,
	extraLabels labels,
	metric pdata.Metric,
	gauge pdata.Gauge,
	point pdata.NumberDataPoint,
) *monitoringpb.TimeSeries {
	metricKind := metricpb.MetricDescriptor_GAUGE
	value, valueType := numberDataPointToValue(point)

	return &monitoringpb.TimeSeries{
		Resource:   resource,
		Unit:       metric.Unit(),
		MetricKind: metricKind,
		ValueType:  valueType,
		Points: []*monitoringpb.Point{{
			Interval: &monitoringpb.TimeInterval{
				EndTime: timestamppb.New(point.Timestamp().AsTime()),
			},
			Value: value,
		}},
		Metric: &metricpb.Metric{
			Type: m.metricNameToType(metric.Name()),
			Labels: mergeLabels(
				attributesToLabels(point.Attributes()),
				extraLabels,
			),
		},
	}
}

// Returns any configured prefix to add to unknown metric name.
func (m *metricMapper) getMetricNamePrefix(name string) string {
	for _, domain := range m.cfg.MetricConfig.KnownDomains {
		if strings.Contains(name, domain) {
			return ""
		}
	}
	return m.cfg.MetricConfig.Prefix
}

// metricNameToType maps OTLP metric name to GCM metric type (aka name)
func (m *metricMapper) metricNameToType(name string) string {
	return path.Join(m.getMetricNamePrefix(name), name)
}

func numberDataPointToValue(
	point pdata.NumberDataPoint,
) (*monitoringpb.TypedValue, metricpb.MetricDescriptor_ValueType) {
	if point.Type() == pdata.MetricValueTypeInt {
		return &monitoringpb.TypedValue{Value: &monitoringpb.TypedValue_Int64Value{
				Int64Value: point.IntVal(),
			}},
			metricpb.MetricDescriptor_INT64
	}
	return &monitoringpb.TypedValue{Value: &monitoringpb.TypedValue_DoubleValue{
			DoubleValue: point.DoubleVal(),
		}},
		metricpb.MetricDescriptor_DOUBLE
}

func attributesToLabels(
	attrs pdata.AttributeMap,
) labels {
	// TODO
	ls := make(labels, attrs.Len())
	attrs.Range(func(k string, v pdata.AttributeValue) bool {
		ls[sanitizeKey(k)] = v.AsString()
		return true
	})
	return ls
}

// Replaces non-alphanumeric characters to underscores. Note, this does not truncate label keys
// longer than 100 characters or prepend "key" when the first character is "_" like OpenCensus
// did.
func sanitizeKey(s string) string {
	if len(s) == 0 {
		return s
	}
	s = strings.Map(sanitizeRune, s)
	if unicode.IsDigit(rune(s[0])) {
		s = "key_" + s
	}
	return s
}

// converts anything that is not a letter or digit to an underscore
func sanitizeRune(r rune) rune {
	if unicode.IsLetter(r) || unicode.IsDigit(r) {
		return r
	}
	// Everything else turns into an underscore
	return '_'
}

func mergeLabels(mergeInto labels, others ...labels) labels {
	if mergeInto == nil {
		mergeInto = labels{}
	}
	for _, ls := range others {
		for k, v := range ls {
			mergeInto[k] = v
		}
	}

	return mergeInto
}

// Takes a GCM metric type, like (workload.googleapis.com/MyCoolMetric) and returns the display name.
func (m *metricMapper) metricTypeToDisplayName(mURL string) string {
	// TODO - user configuration around display name?
	// Default: strip domain, keep path after domain.
	u, err := url.Parse(fmt.Sprintf("metrics://%s", mURL))
	if err != nil {
		return mURL
	}
	return strings.TrimLeft(u.Path, "/")
}

// Returns label descriptors for a metric.
func (m *metricMapper) labelDescriptors(
	pm pdata.Metric,
	extraLabels labels,
) []*label.LabelDescriptor {
	// TODO - allow customization of label descriptions.
	result := []*label.LabelDescriptor{}
	for key := range extraLabels {
		result = append(result, &label.LabelDescriptor{
			Key: key,
		})
	}

	seenKeys := map[string]struct{}{}
	addAttributes := func(attr pdata.AttributeMap) {
		attr.Range(func(key string, _ pdata.AttributeValue) bool {
			// Skip keys that have already been set
			if _, ok := seenKeys[key]; ok {
				return true
			}
			result = append(result, &label.LabelDescriptor{
				Key: key,
			})
			seenKeys[key] = struct{}{}
			return true
		})
	}
	switch pm.DataType() {
	case pdata.MetricDataTypeGauge:
		points := pm.Gauge().DataPoints()
		for i := 0; i < points.Len(); i++ {
			addAttributes(points.At(i).Attributes())
		}
	case pdata.MetricDataTypeSum:
		points := pm.Sum().DataPoints()
		for i := 0; i < points.Len(); i++ {
			addAttributes(points.At(i).Attributes())
		}
	case pdata.MetricDataTypeSummary:
		points := pm.Summary().DataPoints()
		for i := 0; i < points.Len(); i++ {
			addAttributes(points.At(i).Attributes())
		}
	case pdata.MetricDataTypeHistogram:
		points := pm.Histogram().DataPoints()
		for i := 0; i < points.Len(); i++ {
			addAttributes(points.At(i).Attributes())
		}
	case pdata.MetricDataTypeExponentialHistogram:
		points := pm.ExponentialHistogram().DataPoints()
		for i := 0; i < points.Len(); i++ {
			addAttributes(points.At(i).Attributes())
		}
	}
	return result
}

// Returns (sum, count, percentile) metric names for a summary metric.
func summaryMetricNames(name string) (string, string, string) {
	sumName := fmt.Sprintf("%s%s", name, SummarySumSuffix)
	countName := fmt.Sprintf("%s%s", name, SummaryCountPrefix)
	percentileName := fmt.Sprintf("%s%s", name, SummaryPercentileSuffix)
	return sumName, countName, percentileName
}

func (m *metricMapper) summaryMetricDescriptors(
	pm pdata.Metric,
	extraLabels labels,
) []*metricpb.MetricDescriptor {
	sumName, countName, percentileName := summaryMetricNames(pm.Name())
	labels := m.labelDescriptors(pm, extraLabels)
	return []*metricpb.MetricDescriptor{
		{
			Type:        m.metricNameToType(sumName),
			Labels:      labels,
			MetricKind:  metricpb.MetricDescriptor_CUMULATIVE,
			ValueType:   metricpb.MetricDescriptor_DOUBLE,
			Unit:        pm.Unit(),
			Description: pm.Description(),
			DisplayName: sumName,
		},
		{
			Type:        m.metricNameToType(countName),
			Labels:      labels,
			MetricKind:  metricpb.MetricDescriptor_CUMULATIVE,
			ValueType:   metricpb.MetricDescriptor_INT64,
			Unit:        pm.Unit(),
			Description: pm.Description(),
			DisplayName: countName,
		},
		{
			Type: m.metricNameToType(percentileName),
			Labels: append(
				labels,
				&label.LabelDescriptor{
					Key:         "percentile",
					Description: "the value at a given percentile of a distribution",
				}),
			MetricKind:  metricpb.MetricDescriptor_GAUGE,
			ValueType:   metricpb.MetricDescriptor_DOUBLE,
			Unit:        pm.Unit(),
			Description: pm.Description(),
			DisplayName: percentileName,
		},
	}
}

// Extract the metric descriptor from a metric data point.
func (m *metricMapper) metricDescriptor(
	pm pdata.Metric,
	extraLabels labels,
) []*metricpb.MetricDescriptor {
	if pm.DataType() == pdata.MetricDataTypeSummary {
		return m.summaryMetricDescriptors(pm, extraLabels)
	}
	kind, typ := mapMetricPointKind(pm)
	metricType := m.metricNameToType(pm.Name())
	labels := m.labelDescriptors(pm, extraLabels)
	// Return nil for unsupported types.
	if kind == metricpb.MetricDescriptor_METRIC_KIND_UNSPECIFIED {
		return nil
	}
	return []*metricpb.MetricDescriptor{
		{
			Name:        pm.Name(),
			DisplayName: m.metricTypeToDisplayName(metricType),
			Type:        metricType,
			MetricKind:  kind,
			ValueType:   typ,
			Unit:        pm.Unit(),
			Description: pm.Description(),
			Labels:      labels,
		},
	}
}

func metricPointValueType(pt pdata.MetricValueType) metricpb.MetricDescriptor_ValueType {
	switch pt {
	case pdata.MetricValueTypeInt:
		return metricpb.MetricDescriptor_INT64
	case pdata.MetricValueTypeDouble:
		return metricpb.MetricDescriptor_DOUBLE
	default:
		return metricpb.MetricDescriptor_VALUE_TYPE_UNSPECIFIED
	}
}

func mapMetricPointKind(m pdata.Metric) (metricpb.MetricDescriptor_MetricKind, metricpb.MetricDescriptor_ValueType) {
	var kind metricpb.MetricDescriptor_MetricKind
	var typ metricpb.MetricDescriptor_ValueType
	switch m.DataType() {
	case pdata.MetricDataTypeGauge:
		kind = metricpb.MetricDescriptor_GAUGE
		if m.Gauge().DataPoints().Len() > 0 {
			typ = metricPointValueType(m.Gauge().DataPoints().At(0).Type())
		}
	case pdata.MetricDataTypeSum:
		if !m.Sum().IsMonotonic() {
			kind = metricpb.MetricDescriptor_GAUGE
		} else if m.Sum().AggregationTemporality() == pdata.MetricAggregationTemporalityDelta {
			// We report fake-deltas for now.
			kind = metricpb.MetricDescriptor_CUMULATIVE
		} else {
			kind = metricpb.MetricDescriptor_CUMULATIVE
		}
		if m.Sum().DataPoints().Len() > 0 {
			typ = metricPointValueType(m.Sum().DataPoints().At(0).Type())
		}
	case pdata.MetricDataTypeSummary:
		kind = metricpb.MetricDescriptor_GAUGE
	case pdata.MetricDataTypeHistogram:
		typ = metricpb.MetricDescriptor_DISTRIBUTION
		if m.Histogram().AggregationTemporality() == pdata.MetricAggregationTemporalityDelta {
			// We report fake-deltas for now.
			kind = metricpb.MetricDescriptor_CUMULATIVE
		} else {
			kind = metricpb.MetricDescriptor_CUMULATIVE
		}
	case pdata.MetricDataTypeExponentialHistogram:
		typ = metricpb.MetricDescriptor_DISTRIBUTION
		if m.ExponentialHistogram().AggregationTemporality() == pdata.MetricAggregationTemporalityDelta {
			// We report fake-deltas for now.
			kind = metricpb.MetricDescriptor_CUMULATIVE
		} else {
			kind = metricpb.MetricDescriptor_CUMULATIVE
		}
	default:
		kind = metricpb.MetricDescriptor_METRIC_KIND_UNSPECIFIED
		typ = metricpb.MetricDescriptor_VALUE_TYPE_UNSPECIFIED
	}
	return kind, typ
}

func (me *MetricsExporter) exportTimeSeriesRunner() {
	defer me.goroutines.Done()
	me.batchTimeoutTimer = time.NewTimer(batchTimeout)
	for {
		select {
		case <-me.shutdownC:
			for {
				// We are shutting down. Publish all the pending
				// items on the channel before we stop.
				select {
				case ts := <-me.timeSeriesC:
					me.processItem(ts)
				default:
					goto DONE
				}
			}
		DONE:
			for len(me.pendingTimeSerieses) > 0 {
				me.exportPendingTimeSerieses()
			}
			// Return and continue graceful shutdown.
			return
		case ts := <-me.timeSeriesC:
			me.processItem(ts)
		case <-me.batchTimeoutTimer.C:
			me.batchTimeoutTimer.Reset(batchTimeout)
			for len(me.pendingTimeSerieses) > 0 {
				me.exportPendingTimeSerieses()
			}
		}
	}
}

func (me *MetricsExporter) processItem(ts *monitoringpb.TimeSeries) {
	me.pendingTimeSerieses = append(me.pendingTimeSerieses, ts)
	if len(me.pendingTimeSerieses) >= sendBatchSize {
		if !me.batchTimeoutTimer.Stop() {
			<-me.batchTimeoutTimer.C
		}
		me.batchTimeoutTimer.Reset(batchTimeout)
		me.exportPendingTimeSerieses()
	}
}<|MERGE_RESOLUTION|>--- conflicted
+++ resolved
@@ -203,16 +203,7 @@
 					continue
 				}
 
-<<<<<<< HEAD
 				for _, md := range me.mapper.metricDescriptor(metric, metricLabels) {
-					if md != nil {
-						select {
-						case me.mds <- md:
-						default:
-							// Ignore drops, we'll catch descriptor next time around.
-						}
-=======
-				for _, md := range me.mapper.metricDescriptor(metric) {
 					if md == nil {
 						continue
 					}
@@ -220,7 +211,6 @@
 					case me.metricDescriptorC <- md:
 					default:
 						// Ignore drops, we'll catch descriptor next time around.
->>>>>>> 7b627529
 					}
 				}
 			}
