--- conflicted
+++ resolved
@@ -93,11 +93,14 @@
 				KnownDomains: []string{
 					"googleapis.com", "kubernetes.io", "istio.io", "knative.dev",
 				},
-<<<<<<< HEAD
 				InstrumentationLibraryLabels: true,
-=======
+				InstrumentationLibraryPrefixes: []string{
+					"custom.googleapis.com/",
+					"external.googleapis.com/",
+					"prometheus.googleapis.com/",
+					"workload.googleapis.com/",
+				},
 				CreateMetricDescriptorBufferSize: 10,
->>>>>>> a6b14e4b
 			},
 		})
 }