--- conflicted
+++ resolved
@@ -35,7 +35,6 @@
       ]
     }
   ],
-<<<<<<< HEAD
   "createMetricDescriptorRequests": [
     {
       "metricDescriptor": {
@@ -48,7 +47,8 @@
         "labels": [{
           "key": "foo"
         }]
-=======
+      }
+    }],
   "selfObservabilityMetrics": [
     {
       "name": "exporter/enqueue_failed_log_records",
@@ -90,7 +90,6 @@
       "val": "1",
       "labels": {
         "status": "OK"
->>>>>>> b54037ee
       }
     }
   ]
