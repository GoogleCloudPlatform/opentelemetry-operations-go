// Copyright 2021 OpenTelemetry Authors
//
// Licensed under the Apache License, Version 2.0 (the "License");
// you may not use this file except in compliance with the License.
// You may obtain a copy of the License at
//
//     http://www.apache.org/licenses/LICENSE-2.0
//
// Unless required by applicable law or agreed to in writing, software
// distributed under the License is distributed on an "AS IS" BASIS,
// WITHOUT WARRANTIES OR CONDITIONS OF ANY KIND, either express or implied.
// See the License for the specific language governing permissions and
// limitations under the License.

package collector

import (
	"go.opentelemetry.io/collector/config"
	"go.opentelemetry.io/collector/exporter/exporterhelper"
	"google.golang.org/api/option"
)

// Config defines configuration for Google Cloud exporter.
type Config struct {
	config.ExporterSettings `mapstructure:",squash"`
	ProjectID               string `mapstructure:"project"`
	UserAgent               string `mapstructure:"user_agent"`
	Endpoint                string `mapstructure:"endpoint"`
	// Only has effect if Endpoint is not ""
	UseInsecure bool `mapstructure:"use_insecure"`

	// Timeout for all API calls. If not set, defaults to 12 seconds.
	exporterhelper.TimeoutSettings `mapstructure:",squash"` // squash ensures fields are correctly decoded in embedded struct.
	exporterhelper.QueueSettings   `mapstructure:"sending_queue"`
	exporterhelper.RetrySettings   `mapstructure:"retry_on_failure"`

	ResourceMappings []ResourceMapping `mapstructure:"resource_mappings"`
	// GetClientOptions returns additional options to be passed
	// to the underlying Google Cloud API client.
	// Must be set programmatically (no support via declarative config).
	// Optional.
	GetClientOptions func() []option.ClientOption

	MetricConfig MetricConfig `mapstructure:"metric"`
}

type MetricConfig struct {
	Prefix                     string `mapstructure:"prefix"`
	SkipCreateMetricDescriptor bool   `mapstructure:"skip_create_descriptor"`
	// If a metric belongs to one of these domains it does not get a prefix.
	KnownDomains []string `mapstructure:"known_domains"`

<<<<<<< HEAD
	// If true, set the instrumentation_source and instrumentation_version
	// labels. Defaults to true.
	InstrumentationLibraryLabels bool `mapstructure:"instrumentation_library_labels"`

=======
>>>>>>> a6b14e4b
	// If true, this will send all timeseries using `CreateServiceTimeSeries`.
	// Implicitly, this sets `SkipMetricDescriptor` to true.
	CreateServiceTimeSeries bool `mapstructure:"create_service_timeseries"`

	// Buffer size for the channel which asynchronously calls CreateMetricDescriptor. Default
	// is 10.
	CreateMetricDescriptorBufferSize int `mapstructure:"create_metric_descriptor_buffer_size"`
}

// ResourceMapping defines mapping of resources from source (OpenCensus) to target (Google Cloud).
type ResourceMapping struct {
	SourceType string `mapstructure:"source_type"`
	TargetType string `mapstructure:"target_type"`

	LabelMappings []LabelMapping `mapstructure:"label_mappings"`
}

type LabelMapping struct {
	SourceKey string `mapstructure:"source_key"`
	TargetKey string `mapstructure:"target_key"`
	// Optional flag signals whether we can proceed with transformation if a label is missing in the resource.
	// When required label is missing, we fallback to default resource mapping.
	Optional bool `mapstructure:"optional"`
}<|MERGE_RESOLUTION|>--- conflicted
+++ resolved
@@ -50,13 +50,16 @@
 	// If a metric belongs to one of these domains it does not get a prefix.
 	KnownDomains []string `mapstructure:"known_domains"`
 
-<<<<<<< HEAD
 	// If true, set the instrumentation_source and instrumentation_version
 	// labels. Defaults to true.
 	InstrumentationLibraryLabels bool `mapstructure:"instrumentation_library_labels"`
 
-=======
->>>>>>> a6b14e4b
+	// Set of metric name prefixes to add instrumentation_source and
+	// instrumentation_version labels to. Defaults to custom metric domains:
+	// "custom.googleapis.com/", "external.googleapis.com/",
+	// "prometheus.googleapis.com/", "workload.googleapis.com/"
+	InstrumentationLibraryPrefixes []string `mapstructure:"instrumentation_library_domains"`
+
 	// If true, this will send all timeseries using `CreateServiceTimeSeries`.
 	// Implicitly, this sets `SkipMetricDescriptor` to true.
 	CreateServiceTimeSeries bool `mapstructure:"create_service_timeseries"`
