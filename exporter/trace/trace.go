// Copyright 2019, OpenTelemetry Authors
//
// Licensed under the Apache License, Version 2.0 (the "License");
// you may not use this file except in compliance with the License.
// You may obtain a copy of the License at
//
//     http://www.apache.org/licenses/LICENSE-2.0
//
// Unless required by applicable law or agreed to in writing, software
// distributed under the License is distributed on an "AS IS" BASIS,
// WITHOUT WARRANTIES OR CONDITIONS OF ANY KIND, either express or implied.
// See the License for the specific language governing permissions and
// limitations under the License.

package trace

import (
	"context"
	"fmt"
	"log"
	"sync"
	"time"

	traceclient "cloud.google.com/go/trace/apiv2"
	tracepb "google.golang.org/genproto/googleapis/devtools/cloudtrace/v2"
	"google.golang.org/api/support/bundler"
	"github.com/golang/protobuf/proto"

	export "go.opentelemetry.io/otel/sdk/export/trace"
)

// traceExporter is an implementation of trace.Exporter and trace.BatchExporter
// that uploads spans to Stackdriver Trace in batch.
type traceExporter struct {
	o         *options
	projectID string
	bundler   *bundler.Bundler
	// uploadFn defaults in uploadSpans; it can be replaced for tests.
	uploadFn func(ctx context.Context, spans []*tracepb.Span)
	overflowLogger
	client   *traceclient.Client
}

const defaultBufferedByteLimit = 8 * 1024 * 1024
const defaultBundleDelayThreshold = 2 * time.Second
const defaultBundleCountThreshold = 50
const bundleByteThresholdMultiplier = 300
const bundleByteLimitMultiplier = 1000

func newTraceExporter(o *options) (*traceExporter, error) {
	client, err := traceclient.NewClient(o.Context, o.TraceClientOptions...)
	if err != nil {
		return nil, fmt.Errorf("stackdriver: couldn't initiate trace client: %v", err)
	}
	e := &traceExporter{
		projectID: o.ProjectID,
		client:    client,
		o:         o,
	}
	b := bundler.NewBundler((*contextAndSpans)(nil), func(bundle interface{}) {
		ctxSpans := bundle.([]*contextAndSpans)
		ctxToSpansMap := make(map[context.Context][]*tracepb.Span)
		// upload spans with same context in batch
		for _, cs := range ctxSpans {
			ctxToSpansMap[cs.ctx] = append(ctxToSpansMap[cs.ctx], cs.spans...)
		}
		for ctx, spans := range ctxToSpansMap {
			e.uploadFn(ctx, spans)
		}
	})
	if o.BundleDelayThreshold > 0 {
		b.DelayThreshold = o.BundleDelayThreshold
	} else {
		b.DelayThreshold = defaultBundleDelayThreshold
	}
	if o.BundleCountThreshold > 0 {
		b.BundleCountThreshold = o.BundleCountThreshold
	} else {
		b.BundleCountThreshold = defaultBundleCountThreshold
	}
	b.BundleByteThreshold = b.BundleCountThreshold * bundleByteThresholdMultiplier
	b.BundleByteLimit = b.BundleCountThreshold * bundleByteLimitMultiplier
	if o.BufferMaxBytes > 0 {
		b.BufferedByteLimit = o.BufferMaxBytes
	} else {
		b.BufferedByteLimit = defaultBufferedByteLimit
	}
	if o.MaxNumberOfWorkers > 0 {
		b.HandlerLimit = o.MaxNumberOfWorkers
	}

	e.bundler = b
	e.uploadFn = e.uploadSpans
	return e, nil
}


func (e *traceExporter) checkBundlerError(err error) {
	switch err {
	case nil:
		return
	case bundler.ErrOversizedItem:
		fallthrough
	case bundler.ErrOverflow:
		e.overflowLogger.log()
	default:
		e.o.handleError(err)
	}
}

// ExportSpan exports a SpanData to Stackdriver Trace.
func (e *traceExporter) ExportSpan(ctx context.Context, sd *export.SpanData) {
	protoSpan := protoFromSpanData(sd, e.projectID, e.o.DisplayNameFormatter)
	protoSize := proto.Size(protoSpan)
	err := e.bundler.Add(&contextAndSpans{
		ctx: ctx, 
		spans: []*tracepb.Span{protoSpan},
	}, protoSize)
	e.checkBundlerError(err)
}

<<<<<<< HEAD
=======
// ExportSpans exports a slice of SpanData to Stackdriver Trace in batch
func (e *traceExporter) ExportSpans(ctx context.Context, sds []*export.SpanData) {
	pbSpans := make([]*tracepb.Span, len(sds))
	var protoSize int = 0
	for i, sd := range sds {
		pbSpans[i] = protoFromSpanData(sd, e.projectID, e.o.DisplayNameFormatter)
		protoSize += proto.Size(pbSpans[i])
	}
	err := e.bundler.Add(&contextAndSpans{ctx, pbSpans}, protoSize)
	e.checkBundlerError(err)
}

>>>>>>> a1393aff
// uploadSpans sends a set of spans to Stackdriver.
func (e *traceExporter) uploadSpans(ctx context.Context, spans []*tracepb.Span) {
	req := tracepb.BatchWriteSpansRequest{
		Name:  "projects/" + e.projectID,
		Spans: spans,
	}

	var cancel func()
	ctx, cancel = newContextWithTimeout(ctx, e.o.Timeout)
	defer cancel()

	// TODO(ymotongpoo): add this part after OTel support NeverSampler
	// for tracer.Start() initialization.
	//
	// tracer := apitrace.Register()
	// ctx, span := tracer.Start(
	// 	ctx,
	// 	"go.opentelemetry.io/otel/exporters/stackdriver.uploadSpans",
	// )
	// defer span.End()
	// span.SetAttributes(kv.Int64("num_spans", int64(len(spans))))

	err := e.client.BatchWriteSpans(ctx, &req)
	if err != nil {
		// TODO(ymotongpoo): handle detailed error categories
		// span.SetStatus(codes.Unknown)
		e.o.handleError(err)
	}
}

func (e *traceExporter) Flush() {
	e.bundler.Flush()
}

// contextAndSpan stores both a context and spans for use with a bundler.
type contextAndSpans struct {
	ctx context.Context
	spans []*tracepb.Span
}

// overflowLogger ensures that at most one overflow error log message is
// written every 5 seconds.
type overflowLogger struct {
	mu    sync.Mutex
	pause bool
	accum int
}

func (o *overflowLogger) delay() {
	o.pause = true
	time.AfterFunc(5*time.Second, func() {
		o.mu.Lock()
		defer o.mu.Unlock()
		switch {
		case o.accum == 0:
			o.pause = false
		case o.accum == 1:
			log.Println("OpenTelemetry Cloud Trace exporter: failed to upload span: buffer full")
			o.accum = 0
			o.delay()
		default:
			log.Printf("OpenTelemetry Cloud Trace exporter: failed to upload %d spans: buffer full", o.accum)
			o.accum = 0
			o.delay()
		}
	})
}

func (o *overflowLogger) log() {
	o.mu.Lock()
	defer o.mu.Unlock()
	if !o.pause {
		log.Println("OpenTelemetry Cloud Trace exporter: failed to upload span: buffer full")
		o.delay()
	} else {
		o.accum++
	}
}<|MERGE_RESOLUTION|>--- conflicted
+++ resolved
@@ -119,21 +119,6 @@
 	e.checkBundlerError(err)
 }
 
-<<<<<<< HEAD
-=======
-// ExportSpans exports a slice of SpanData to Stackdriver Trace in batch
-func (e *traceExporter) ExportSpans(ctx context.Context, sds []*export.SpanData) {
-	pbSpans := make([]*tracepb.Span, len(sds))
-	var protoSize int = 0
-	for i, sd := range sds {
-		pbSpans[i] = protoFromSpanData(sd, e.projectID, e.o.DisplayNameFormatter)
-		protoSize += proto.Size(pbSpans[i])
-	}
-	err := e.bundler.Add(&contextAndSpans{ctx, pbSpans}, protoSize)
-	e.checkBundlerError(err)
-}
-
->>>>>>> a1393aff
 // uploadSpans sends a set of spans to Stackdriver.
 func (e *traceExporter) uploadSpans(ctx context.Context, spans []*tracepb.Span) {
 	req := tracepb.BatchWriteSpansRequest{
