--- conflicted
+++ resolved
@@ -110,18 +110,13 @@
 
 // ExportSpan exports a SpanData to Stackdriver Trace.
 func (e *traceExporter) ExportSpan(ctx context.Context, sd *export.SpanData) {
-<<<<<<< HEAD
 	protoSpan := protoFromSpanData(sd, e.projectID, e.o.DisplayNameFormatter)
-	e.uploadFn(ctx, []*tracepb.Span{protoSpan})
-=======
-	protoSpan := protoFromSpanData(sd, e.projectID)
 	protoSize := proto.Size(protoSpan)
 	err := e.bundler.Add(&contextAndSpans{
 		ctx: ctx, 
 		spans: []*tracepb.Span{protoSpan},
 	}, protoSize)
 	e.checkBundlerError(err)
->>>>>>> 4596d113
 }
 
 // ExportSpans exports a slice of SpanData to Stackdriver Trace in batch
@@ -129,12 +124,8 @@
 	pbSpans := make([]*tracepb.Span, len(sds))
 	var protoSize int = 0
 	for i, sd := range sds {
-<<<<<<< HEAD
 		pbSpans[i] = protoFromSpanData(sd, e.projectID, e.o.DisplayNameFormatter)
-=======
-		pbSpans[i] = protoFromSpanData(sd, e.projectID)
 		protoSize += proto.Size(pbSpans[i])
->>>>>>> 4596d113
 	}
 	err := e.bundler.Add(&contextAndSpans{ctx, pbSpans}, protoSize)
 	e.checkBundlerError(err)
